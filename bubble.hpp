--- conflicted
+++ resolved
@@ -1846,13 +1846,10 @@
 			R split_vol_tot = split_vol(root, _scale_exp);
 			R target_prime_diff = mean_tot * sqrt1p_1m(target_rel_var);
 			std::size_t leafs = _tree.leaf_size();
-<<<<<<< HEAD
 			// TODO: I've been using this to log behaviour of the exploration
 			// process, so I'll shamelessly leave it in here until proper
 			// progress evaluation is in place.
 			//std::cout << "Status: " << leafs << "\t" << prime_tot << "\t" << mean_tot << std::endl;
-=======
->>>>>>> f7579ec3
 			_prev_primes.push_back(prime_tot);
 			_prev_leafs.push_back(leafs);
 			// Estimate the true scaling exponent using a linear regression to
